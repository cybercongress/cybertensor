# The MIT License (MIT)
# Copyright © 2021 Yuma Rao
# Copyright © 2023 Opentensor Foundation
# Copyright © 2023 cyber~Congress

# Permission is hereby granted, free of charge, to any person obtaining a copy of this software and associated
# documentation files (the “Software”), to deal in the Software without restriction, including without limitation
# the rights to use, copy, modify, merge, publish, distribute, sublicense, and/or sell copies of the Software,
# and to permit persons to whom the Software is furnished to do so, subject to the following conditions:

# The above copyright notice and this permission notice shall be included in all copies or substantial portions of
# the Software.

# THE SOFTWARE IS PROVIDED “AS IS”, WITHOUT WARRANTY OF ANY KIND, EXPRESS OR IMPLIED, INCLUDING BUT NOT LIMITED TO
# THE WARRANTIES OF MERCHANTABILITY, FITNESS FOR A PARTICULAR PURPOSE AND NONINFRINGEMENT. IN NO EVENT SHALL
# THE AUTHORS OR COPYRIGHT HOLDERS BE LIABLE FOR ANY CLAIM, DAMAGES OR OTHER LIABILITY, WHETHER IN AN ACTION
# OF CONTRACT, TORT OR OTHERWISE, ARISING FROM, OUT OF OR IN CONNECTION WITH THE SOFTWARE OR THE USE OR OTHER
# DEALINGS IN THE SOFTWARE.

import os
import copy
import torch
import json
import argparse
from retry import retry
from loguru import logger
from typing import List, Dict, Union, Optional, Tuple, TypedDict, Any

from cosmpy.aerial.client import LedgerClient
from cosmpy.crypto.address import Address
from cosmpy.aerial.config import NetworkConfig
from cosmpy.aerial.contract import LedgerContract
from cosmpy.aerial.wallet import LocalWallet
from cosmpy.crypto.keypairs import PrivateKey

import cybertensor

from .chain_data import SubnetInfo, SubnetHyperparameters
# Local imports.
from .chain_data import (
    NeuronInfo,
    DelegateInfo,
    PrometheusInfo,
    SubnetInfo,
    SubnetHyperparameters,
    StakeInfo,
    NeuronInfoLite,
    AxonInfo,
    IPInfo,
)
from .commands.utils import DelegatesDetails
from .errors import *

from .messages.network import (
    register_subnetwork_message,
    set_hyperparameter_message,
)
from .messages.staking import add_stake_message, add_stake_multiple_message
from .messages.unstaking import unstake_message, unstake_multiple_message
# from .messages.serving import serve_message, serve_axon_message
from .messages.registration import (
    register_message,
    burned_register_message,
)
# from .messages.transfer import transfer_message
from .messages.set_weights import set_weights_message
# from .messages.prometheus import prometheus_message
from .messages.delegation import (
    delegate_message,
    nominate_message,
    undelegate_message,
)
from .messages.root import root_register_message, set_root_weights_message
from .utils import U16_NORMALIZED_FLOAT
from .utils.balance import Balance
from .utils.registration import POWSolution

logger = logger.opt(colors=True)


class ParamWithTypes(TypedDict):
    name: str  # Name of the parameter.
    type: str  # ScaleType string of the parameter.


class cwtensor:
    """Factory Class for cybertensor.cwtensor

    The Subtensor class handles interactions with the substrate cwtensor chain.
    By default, the Subtensor class connects to the Finney which serves as the main cybertensor network.
    """

    @staticmethod
    def config() -> "cybertensor.config":
        parser = argparse.ArgumentParser()
        cwtensor.add_args(parser)
        return cybertensor.config(parser, args=[])

    @classmethod
    def help(cls):
        """Print help to stdout"""
        parser = argparse.ArgumentParser()
        cls.add_args(parser)
        print(cls.__new__.__doc__)
        parser.print_help()

    @classmethod
    def add_args(cls, parser: argparse.ArgumentParser, prefix: str = None):
        prefix_str = "" if prefix is None else prefix + "."
        try:
            default_network = os.getenv("CT_CYBER_NETWORK") or "local"
            # default_contract_address = os.getenv("CT_CONTRACT_ADDRESS") or "bostrom1"

            parser.add_argument(
                "--" + prefix_str + "cwtensor.network",
                default=default_network,
                type=str,
                help="""The cwtensor network flag. The likely choices are:
                                        -- bostrom (main network)
                                        -- local (local running network)
                                    """,
            )

            # parser.add_argument(
            #     "--" + prefix_str + "cwtensor.address",
            #     default=default_contract_address,
            #     type=str,
            #     help="""The cwtensor contract flag.
            #                         """,
            # )

        except argparse.ArgumentError:
            # re-parsing arguments.
            pass

    @staticmethod
    def determine_chain_endpoint_and_network(network: str) -> [Optional[str], Optional[NetworkConfig], Optional[str]]:
        """Determines the chain endpoint and network from the passed network or chain_endpoint.
        Args:
            network (str): The network flag. The likely choices are:
                    -- bostrom (main network)
                    -- local (local running network)
            chain_endpoint (str): The chain endpoint flag. If set, overrides the network argument.
        Returns:
            network (str): The network flag. The likely choices are:
            chain_endpoint (str): The chain endpoint flag. If set, overrides the network argument.
        """
        if network is None:
            return None, None, None
        if network in ["local", "bostrom"]:
            if network == "bostrom":
                return network, cybertensor.__bostrom_network__, cybertensor.__contracts__[1]
            elif network == "local":
                return network, cybertensor.__local_network__, cybertensor.__contracts__[0]
        else:
            return "unknown", {}, "unknown"

    @staticmethod
    def setup_config(network: str, config: cybertensor.config):
        if network is not None:
            (
                evaluated_network,
                evaluated_network_config,
                evaluated_contract_address
            ) = cwtensor.determine_chain_endpoint_and_network(network)
        else:
            if config.get("__is_set", {}).get("cwtensor.network"):
                (
                    evaluated_network,
                    evaluated_network_config,
                    evaluated_contract_address
                ) = cwtensor.determine_chain_endpoint_and_network(
                    config.cwtensor.network
                )
            elif config.cwtensor.get("network"):
                (
                    evaluated_network,
                    evaluated_network_config,
                    evaluated_contract_address
                ) = cwtensor.determine_chain_endpoint_and_network(
                    config.cwtensor.network
                )
            else:
                (
                    evaluated_network,
                    evaluated_network_config,
                    evaluated_contract_address
                ) = cwtensor.determine_chain_endpoint_and_network(
                    # TODO set default
                    "local"
                )

        return (
            evaluated_network,
            evaluated_network_config,
            evaluated_contract_address,
        )

    def __init__(
            self,
            network: str = None,
            config: "cybertensor.config" = None,
            _mock: bool = False,
    ) -> None:
        r"""Initializes a cwtensor chain interface.
        Args:
            config (:obj:`cybertensor.config`, `optional`):
                cybertensor.cwtensor.config()
            network (default='local or ws://127.0.0.1:9946', type=str)
                The cwtensor network flag. The likely choices are:
                        -- local (local running network)
                        -- finney (main network)
                or cwtensor endpoint flag. If set, overrides the network argument.
        """

        # Determine config.cwtensor.chain_endpoint and config.cwtensor.network config.
        # If chain_endpoint is set, we override the network flag, otherwise, the chain_endpoint is assigned by the network.
        # Argument importance: network > config.cwtensor.network
        if config is None:
            config = cwtensor.config()
        self.config = copy.deepcopy(config)

        # Setup config.cwtensor.network and config.cwtensor.chain_endpoint
        self.network, self.network_config, self.contract_address = cwtensor.setup_config(network, config)

        # Set up params.
        self.client = LedgerClient(self.network_config)
        self.contract = LedgerContract(cybertensor.__contract_path__, self.client,
                                       self.contract_address, None, cybertensor.__contract_schema_path__)

    def __str__(self) -> str:
        # Connecting to network with endpoint known.
        return "cwtensor({}, {}, {)".format(self.network, self.network_config, self.contract_address)

    def __repr__(self) -> str:
        return self.__str__()

    #####################
    #### Delegation #####
    #####################
    def nominate(
            self,
            wallet: "cybertensor.wallet",
            wait_for_finalization: bool = True,
    ) -> bool:
        """Becomes a delegate for the hotkey."""
        return nominate_message(
            cwtensor=self,
            wallet=wallet,
            wait_for_finalization=wait_for_finalization,
        )

    def _do_nominate(
            self,
            wallet: "cybertensor.wallet",
            wait_for_finalization: bool = True,
    ) -> bool:
        nominate_msg = {"become_delegate": {"hotkey": wallet.hotkey.address}}
        signer_wallet = LocalWallet(PrivateKey(wallet.coldkey.private_key), cybertensor.__chain_address_prefix__)
        gas = cybertensor.__default_gas__

        @retry(delay=2, tries=3, backoff=2, max_delay=4)
        def make_call_with_retry():
            if not wait_for_finalization:
                self.contract.execute(nominate_msg, signer_wallet, gas)
                return True
            else:
                tx = self.contract.execute(nominate_msg, signer_wallet, gas)
                try:
                    tx.wait_to_complete()
                    if tx.response.is_successful():
                        return True
                    else:
                        raise NominationError(tx.response.logs)
                except Exception as e:
                    raise NominationError(e.__str__())

        return make_call_with_retry()

    def delegate(
            self,
            wallet: "cybertensor.wallet",
            delegate: Optional[str] = None,
            amount: Union[Balance, float] = None,
            wait_for_finalization: bool = True,
            prompt: bool = False,
    ) -> bool:
        """Adds the specified amount of stake to the passed delegate using the passed wallet."""
        return delegate_message(
            cwtensor=self,
            wallet=wallet,
            delegate=delegate,
            amount=amount,
            wait_for_finalization=wait_for_finalization,
            prompt=prompt,
        )

    def _do_delegation(
            self,
            wallet: "cybertensor.wallet",
            delegate: str,
            amount: "Balance",
            wait_for_finalization: bool = True,
    ) -> bool:
        delegation_msg = {"add_stake": {"hotkey": delegate}}
        signer_wallet = LocalWallet(PrivateKey(wallet.coldkey.private_key), cybertensor.__chain_address_prefix__)
        gas = cybertensor.__default_gas__
        funds = amount.boot.__str__().__add__(cybertensor.__token__)

        @retry(delay=2, tries=3, backoff=2, max_delay=4)
        def make_call_with_retry():
            if not wait_for_finalization:
                self.contract.execute(delegation_msg, signer_wallet, gas, funds)
                return True
            else:
                tx = self.contract.execute(delegation_msg, signer_wallet, gas, funds)
                try:
                    tx.wait_to_complete()
                    if tx.response.is_successful():
                        return True
                    else:
                        raise StakeError(tx.response.code)
                except Exception as e:
                    raise StakeError(e.__str__())

        return make_call_with_retry()

    def undelegate(
            self,
            wallet: "cybertensor.wallet",
            delegate: Optional[str] = None,
            amount: Union[Balance, float] = None,
            wait_for_finalization: bool = True,
            prompt: bool = False,
    ) -> bool:
        """Removes the specified amount of stake from the passed delegate using the passed wallet."""
        return undelegate_message(
            cwtensor=self,
            wallet=wallet,
            delegate=delegate,
            amount=amount,
            wait_for_finalization=wait_for_finalization,
            prompt=prompt,
        )

    def _do_undelegation(
            self,
            wallet: "cybertensor.wallet",
            delegate: str,
            amount: "Balance",
            wait_for_finalization: bool = True,
    ) -> bool:

        undelegation_msg = {"remove_stake": {"hotkey": delegate, "amount": amount.boot}}
        signer_wallet = LocalWallet(PrivateKey(wallet.coldkey.private_key), cybertensor.__chain_address_prefix__)
        gas = cybertensor.__default_gas__

        @retry(delay=2, tries=3, backoff=2, max_delay=4)
        def make_call_with_retry():
            if not wait_for_finalization:
                self.contract.execute(undelegation_msg, signer_wallet, gas)
                return True
            else:
                tx = self.contract.execute(undelegation_msg, signer_wallet, gas)
                try:
                    tx.wait_to_complete()
                    if tx.response.is_successful():
                        return True
                    else:
                        raise StakeError(tx.response.code)
                except Exception as e:
                    raise StakeError(e.__str__())

        return make_call_with_retry()

    #####################
    #### Set Weights ####
    #####################

    def set_weights(
            self,
            wallet: "cybertensor.wallet",
            netuid: int,
            uids: Union[torch.LongTensor, list],
            weights: Union[torch.FloatTensor, list],
            version_key: int = cybertensor.__version_as_int__,
            wait_for_finalization: bool = True,
            prompt: bool = False,
    ) -> bool:
        return set_weights_message(
            cwtensor=self,
            wallet=wallet,
            netuid=netuid,
            uids=uids,
            weights=weights,
            version_key=version_key,
            wait_for_finalization=wait_for_finalization,
            prompt=prompt,
        )

    def _do_set_weights(
            self,
            wallet: "cybertensor.wallet",
            uids: List[int],
            vals: List[int],
            netuid: int,
            version_key: int = cybertensor.__version_as_int__,
            wait_for_finalization: bool = True,
    ) -> Tuple[bool, Optional[str]]:  # (success, error_message)
        set_weights_msg = {"set_weights": {
            "netuid": netuid,
            "dests": uids,
            "weights": vals,
            "version_key": version_key,
        }}
        signer_wallet = LocalWallet(PrivateKey(wallet.hotkey.private_key), cybertensor.__chain_address_prefix__)
        gas = cybertensor.__default_gas__

        @retry(delay=2, tries=3, backoff=2, max_delay=4)
        def make_call_with_retry():
            if not wait_for_finalization:
                self.contract.execute(set_weights_msg, signer_wallet, gas)
                return True, None
            else:
                tx = self.contract.execute(set_weights_msg, signer_wallet, gas)
                try:
                    tx.wait_to_complete()
                    if tx.response.is_successful():
                        return True, None
                    else:
                        return False, tx.response.code
                except Exception as e:
                    return False, e.__str__()

        return make_call_with_retry()

    ######################
    #### Registration ####
    ######################
    def register(
            self,
            wallet: "cybertensor.wallet",
            netuid: int,
            wait_for_finalization: bool = True,
            prompt: bool = False,
            max_allowed_attempts: int = 3,
            output_in_place: bool = True,
            cuda: bool = False,
            dev_id: Union[List[int], int] = 0,
            TPB: int = 256,
            num_processes: Optional[int] = None,
            update_interval: Optional[int] = None,
            log_verbose: bool = False,
    ) -> bool:
        """Registers the wallet to chain."""
        return register_message(
            cwtensor=self,
            wallet=wallet,
            netuid=netuid,
            wait_for_finalization=wait_for_finalization,
            prompt=prompt,
            max_allowed_attempts=max_allowed_attempts,
            output_in_place=output_in_place,
            cuda=cuda,
            dev_id=dev_id,
            TPB=TPB,
            num_processes=num_processes,
            update_interval=update_interval,
            log_verbose=log_verbose,
        )

    def _do_pow_register(
            self,
            netuid: int,
            wallet: "cybertensor.wallet",
            pow_result: POWSolution,
            wait_for_finalization: bool = True,
    ) -> Tuple[bool, Optional[str]]:
        """Sends a (POW) register extrinsic to the chain.
        Args:
            netuid (int): the subnet to register on.
            wallet (cybertensor.wallet): the wallet to register.
            pow_result (POWSolution): the pow result to register.
            wait_for_finalization (bool): if true, waits for the extrinsic to be finalized.
        Returns:
            success (bool): True if the extrinsic was included in a block.
            error (Optional[str]): None on success or not waiting for inclusion/finalization, otherwise the error message.
        """

        register_msg = {"register": {
            "netuid": netuid,
            "block_number": pow_result.block_number,
            "nonce": pow_result.nonce,
            "work": [int(byte_) for byte_ in pow_result.seal],
            "hotkey": wallet.hotkey.address,
            "coldkey": wallet.coldkeypub.address,
        }}
        signer_wallet = LocalWallet(PrivateKey(wallet.hotkey.private_key), cybertensor.__chain_address_prefix__)
        gas = cybertensor.__default_gas__

        # TODO check decorator and improve error handling
        @retry(delay=2, tries=3, backoff=2, max_delay=4)
        def make_call_with_retry():
            if not wait_for_finalization:
                self.contract.execute(register_msg, signer_wallet, gas)
                return True, None
            else:
                tx = self.contract.execute(register_msg, signer_wallet, gas)
                try:
                    tx.wait_to_complete()
                    if tx.response.is_successful():
                        return True, None
                    else:
                        return False, tx.response.code
                except Exception as e:
                    return False, e.__str__()

        return make_call_with_retry()

    def burned_register(
            self,
            wallet: "cybertensor.wallet",
            netuid: int,
            wait_for_finalization: bool = True,
            prompt: bool = False,
    ) -> bool:
        """Registers the wallet to chain by recycling TAO."""
        return burned_register_message(
            cwtensor=self,
            wallet=wallet,
            netuid=netuid,
            wait_for_finalization=wait_for_finalization,
            prompt=prompt,
        )

    def _do_burned_register(
            self,
            netuid: int,
            burn: int,
            wallet: "cybertensor.wallet",
            wait_for_finalization: bool = True,
    ) -> Tuple[bool, Optional[str]]:
        burned_register_msg = {"burned_register": {"netuid": netuid, "hotkey": wallet.hotkey.address}}
        signer_wallet = LocalWallet(PrivateKey(wallet.coldkey.private_key), cybertensor.__chain_address_prefix__)
        gas = cybertensor.__default_gas__
        funds = burn.__str__().__add__(cybertensor.__token__)

        @retry(delay=2, tries=3, backoff=2, max_delay=4)
        def make_call_with_retry():
            if not wait_for_finalization:
                self.contract.execute(burned_register_msg, signer_wallet, gas, funds)
                return True, None
            else:
                tx = self.contract.execute(burned_register_msg, signer_wallet, gas, funds)
                try:
                    tx.wait_to_complete()
                    if tx.response.is_successful():
                        return True, None
                    else:
                        return False, tx.response.code
                except Exception as e:
                    return False, e.__str__()

        return make_call_with_retry()

    ##################
    #### Transfer ####
    ##################

    #################
    #### Network ####
    #################
    def register_subnetwork(
            self,
            wallet: "cybertensor.wallet",
            wait_for_finalization=True,
            prompt: bool = False,
    ) -> bool:
        return register_subnetwork_message(
            self,
            wallet=wallet,
            wait_for_finalization=wait_for_finalization,
            prompt=prompt,
        )

    def set_hyperparameter(
            self,
            wallet: "cybertensor.wallet",
            netuid: int,
            parameter: str,
            value,
            wait_for_finalization=True,
            prompt: bool = False,
    ) -> bool:
        return set_hyperparameter_message(
            self,
            wallet=wallet,
            netuid=netuid,
            parameter=parameter,
            value=value,
            wait_for_finalization=wait_for_finalization,
            prompt=prompt,
        )

    #################
    #### Serving ####
    #################

    #################
    #### Staking ####
    #################
    def add_stake(
            self,
            wallet: "cybertensor.wallet",
            hotkey: Optional[str] = None,
            amount: Union[Balance, float] = None,
            wait_for_finalization: bool = True,
            prompt: bool = False,
    ) -> bool:
        """Adds the specified amount of stake to passed hotkey uid."""
        return add_stake_message(
            cwtensor=self,
            wallet=wallet,
            hotkey=hotkey,
            amount=amount,
            wait_for_finalization=wait_for_finalization,
            prompt=prompt,
        )

    def add_stake_multiple(
            self,
            wallet: "cybertensor.wallet",
            hotkeys: List[str],
            amounts: List[Union[Balance, float]] = None,
            wait_for_finalization: bool = True,
            prompt: bool = False,
    ) -> bool:
        """Adds stake to each hotkey in the list, using each amount, from a common coldkey."""
        return add_stake_multiple_message(
            self,
            wallet,
            hotkeys,
            amounts,
            wait_for_finalization,
            prompt,
        )

    def _do_stake(
            self,
            wallet: "cybertensor.wallet",
            hotkey: str,
            amount: Balance,
            wait_for_finalization: bool = True,
    ) -> bool:
        """Sends a stake extrinsic to the chain.
        Args:
            wallet (:obj:`cybertensor.wallet`): Wallet object that can sign the extrinsic.
            hotkey (:obj:`str`): Hotkey ss58 address to stake to.
            amount (:obj:`Balance`): Amount to stake.
            wait_for_finalization (:obj:`bool`): If true, waits for finalization before returning.
        Returns:
            success (:obj:`bool`): True if the extrinsic was successful.
        Raises:
            StakeError: If the extrinsic failed.
        """

        add_stake_msg = {"add_stake": {"hotkey": hotkey}}
        signer_wallet = LocalWallet(PrivateKey(wallet.coldkey.private_key), cybertensor.__chain_address_prefix__)
        gas = cybertensor.__default_gas__
        funds = amount.boot.__str__().__add__(cybertensor.__token__)

        @retry(delay=2, tries=3, backoff=2, max_delay=4)
        def make_call_with_retry():
            if not wait_for_finalization:
                self.contract.execute(add_stake_msg, signer_wallet, gas, funds)
                return True
            else:
                tx = self.contract.execute(add_stake_msg, signer_wallet, gas, funds)
                try:
                    tx.wait_to_complete()
                    if tx.response.is_successful():
                        return True
                    else:
                        raise StakeError(tx.response.code)
                except Exception as e:
                    raise StakeError(e.__str__())

        return make_call_with_retry()

    ###################
    #### Unstaking ####
    ###################
    def unstake_multiple(
            self,
            wallet: "cybertensor.wallet",
            hotkeys: List[str],
            amounts: List[Union[Balance, float]] = None,
            wait_for_finalization: bool = True,
            prompt: bool = False,
    ) -> bool:
        """Removes stake from each hotkey in the list, using each amount, to a common coldkey."""
        return unstake_multiple_message(
            self,
            wallet,
            hotkeys,
            amounts,
            wait_for_finalization,
            prompt,
        )

    def unstake(
            self,
            wallet: "cybertensor.wallet",
            hotkey: Optional[str] = None,
            amount: Union[Balance, float] = None,
            wait_for_finalization: bool = True,
            prompt: bool = False,
    ) -> bool:
        """Removes stake into the wallet coldkey from the specified hotkey uid."""
        return unstake_message(
            self,
            wallet,
            hotkey,
            amount,
            wait_for_finalization,
            prompt,
        )

    def _do_unstake(
            self,
            wallet: "cybertensor.wallet",
            hotkey: str,
            amount: Balance,
            wait_for_finalization: bool = False,
    ) -> bool:
        """Sends an unstake extrinsic to the chain.
        Args:
            wallet (:obj:`cybertensor.wallet`): Wallet object that can sign the extrinsic.
            hotkey (:obj:`str`): Hotkey ss58 address to unstake from.
            amount (:obj:`Balance`): Amount to unstake.
            wait_for_finalization (:obj:`bool`): If true, waits for finalization before returning.
        Returns:
            success (:obj:`bool`): True if the extrinsic was successful.
        Raises:
            StakeError: If the extrinsic failed.
        """

        remove_stake_msg = {"remove_stake": {"hotkey": hotkey, "amount": amount.boot}}
        signer_wallet = LocalWallet(PrivateKey(wallet.coldkey.private_key), cybertensor.__chain_address_prefix__)
        gas = cybertensor.__default_gas__

        @retry(delay=2, tries=3, backoff=2, max_delay=4)
        def make_call_with_retry():
            if not wait_for_finalization:
                self.contract.execute(remove_stake_msg, signer_wallet, gas)
                return True
            else:
                tx = self.contract.execute(remove_stake_msg, signer_wallet, gas)
                try:
                    tx.wait_to_complete()
                    if tx.response.is_successful():
                        return True
                    else:
                        raise StakeError(tx.response.code)
                except Exception as e:
                    raise StakeError(e.__str__())

        return make_call_with_retry()

    ##############
    #### Root ####
    ##############

    def root_register(
            self,
            wallet: "cybertensor.wallet",
            wait_for_finalization: bool = True,
            prompt: bool = False,
    ) -> bool:
        """Registers the wallet to root network."""
        return root_register_message(
            cwtensor=self,
            wallet=wallet,
            wait_for_finalization=wait_for_finalization,
            prompt=prompt,
        )

    def _do_root_register(
            self,
            wallet: "cybertensor.wallet",
            wait_for_finalization: bool = True,
    ) -> Tuple[bool, Optional[str]]:
        root_register_msg = {"root_register": {"hotkey": wallet.hotkey.address}}
        signer_wallet = LocalWallet(PrivateKey(wallet.coldkey.private_key), cybertensor.__chain_address_prefix__)
        gas = cybertensor.__default_gas__

        @retry(delay=2, tries=3, backoff=2, max_delay=4)
        def make_call_with_retry():
            if not wait_for_finalization:
                self.contract.execute(root_register_msg, signer_wallet, gas)
                return True, None
            else:
                tx = self.contract.execute(root_register_msg, signer_wallet, gas)
                try:
                    tx.wait_to_complete()
                    if tx.response.is_successful():
                        return True, None
                    else:
                        return False, tx.response.code
                except Exception as e:
                    return False, e.__str__()

        return make_call_with_retry()

    def root_set_weights(
            self,
            wallet: "cybertensor.wallet",
            netuids: Union[torch.LongTensor, list],
            weights: Union[torch.FloatTensor, list],
            version_key: int = 0,
            wait_for_finalization: bool = False,
            prompt: bool = False,
    ) -> bool:
        """Sets weights for the root network."""
        return set_root_weights_message(
            cwtensor=self,
            wallet=wallet,
            netuids=netuids,
            weights=weights,
            version_key=version_key,
            wait_for_finalization=wait_for_finalization,
            prompt=prompt,
        )

    #####################################
    #### Hyper parameter calls. ####
    #####################################

    """ Returns network Burn hyper parameter """

    def burn(self, netuid: int, block: Optional[int] = None) -> Optional[int]:
        burn = self.contract.query({"get_burn": {"netuid": netuid}})

        if burn is None:
            return None

        return burn

    """ Returns network Difficulty hyper parameter """

    def difficulty(self, netuid: int, block: Optional[int] = None) -> Optional[int]:
        difficulty = self.contract.query({"get_difficulty": {"netuid": netuid}})

        if difficulty is None:
            return None

        return difficulty

    """ Returns network MinAllowedWeights hyper parameter """

    def min_allowed_weights(
            self, netuid: int, block: Optional[int] = None
    ) -> Optional[int]:
        min_allowed_weights = self.contract.query({"get_min_allowed_weights": {"netuid": netuid}})

        if min_allowed_weights is None:
            return None

        return min_allowed_weights

    """ Returns network MaxWeightsLimit hyper parameter """

    def max_weight_limit(
            self, netuid: int, block: Optional[int] = None
    ) -> Optional[float]:
        max_weight_limit = self.contract.query({"get_max_weight_limit": {"netuid": netuid}})

        if max_weight_limit is None:
            return None

        return U16_NORMALIZED_FLOAT(max_weight_limit)

    """ Returns network Tempo hyper parameter """

    def tempo(self, netuid: int, block: Optional[int] = None) -> Optional[int]:
        tempo = self.contract.query({"get_tempo": {"netuid": netuid}})

        if tempo is None:
            return None

        return tempo

    ##########################
    #### Account functions ###
    ##########################

    """ Returns the total stake held on a hotkey including delegative """

    def get_total_stake_for_hotkey(
            self, address: str, block: Optional[int] = None
    ) -> Optional["Balance"]:
        return Balance.from_boot(self.contract.query({"get_total_stake_for_hotkey": {"address": address}}))

    """ Returns the total stake held on a coldkey across all hotkeys including delegates"""

    def get_total_stake_for_coldkey(
            self, address: str, block: Optional[int] = None
    ) -> Optional["Balance"]:
        return Balance.from_boot(self.contract.query({"get_total_stake_for_coldkey": {"address": address}}))

    """ Returns the stake under a coldkey - hotkey pairing """

    def get_stake_for_coldkey_and_hotkey(
            self, hotkey: str, coldkey: str, block: Optional[int] = None
    ) -> Optional["Balance"]:
        resp = self.contract.query({"get_stake_for_coldkey_and_hotkey": {"coldkey": coldkey, "hotkey": hotkey}})
        if resp is None:
            return None
        else:
            return Balance.from_boot(resp)

    """ Returns a list of stake tuples (coldkey, balance) for each delegating coldkey including the owner"""

    def get_stake(
            self, hotkey: str, block: Optional[int] = None
    ) -> List[Tuple[str, "Balance"]]:
        return [
            (r[0].value, Balance.from_boot(r[1].value))
            for r in self.contract.query({"get_stake": {"hotkey": hotkey}})
        ]

    """ Returns true if the hotkey is known by the chain and there are accounts. """

    def does_hotkey_exist(self, hotkey: str, block: Optional[int] = None) -> bool:
        return self.contract.query({"get_hotkey_exist": {"hotkey": hotkey}})

    """ Returns the coldkey owner of the passed hotkey """

    def get_hotkey_owner(
            self, hotkey: str, block: Optional[int] = None
    ) -> Optional[str]:
        # TODO remove one call
        if self.does_hotkey_exist(hotkey, block):
            return self.contract.query({"get_hotkey_owner": {"hotkey": hotkey}})
        else:
            return None

    """ Returns the axon information for this hotkey account """

    def get_axon_info(
            self, netuid: int, hotkey: str, block: Optional[int] = None
    ) -> Optional[AxonInfo]:
        result = self.contract.query({"get_axon_info": {"netuid": netuid, "hotkey": hotkey}})

        if result != None:
            return AxonInfo(
                ip=cybertensor.utils.networking.int_to_ip(result.value["ip"]),
                ip_type=result.value["ip_type"],
                port=result.value["port"],
                protocol=result.value["protocol"],
                version=result.value["version"],
                placeholder1=result.value["placeholder1"],
                placeholder2=result.value["placeholder2"],
            )
        else:
            return None

    """ Returns the prometheus information for this hotkey account """

    def get_prometheus_info(
            self, netuid: int, hotkey: str, block: Optional[int] = None
    ) -> Optional[PrometheusInfo]:
        result = self.contract.query({"get_prometheus_info": {"netuid": netuid, "hotkey": hotkey}})
        if result != None:
            return PrometheusInfo(
                ip=cybertensor.utils.networking.int_to_ip(result.value["ip"]),
                ip_type=result.value["ip_type"],
                port=result.value["port"],
                version=result.value["version"],
                block=result.value["block"],
            )
        else:
            return None

    ###########################
    #### Global Parameters ####
    ###########################

    @property
    def block(self) -> int:
        r"""Returns current chain block.
        Returns:
            block (int):
                Current chain block.
        """
        return self.get_current_block()

    def total_issuance(self, block: Optional[int] = None) -> "Balance":
        return Balance.from_boot(self.contract.query({"get_total_issuance": {}}))

    def total_stake(self, block: Optional[int] = None) -> "Balance":
        return Balance.from_boot(self.contract.query({"get_total_stake": {}}))

    def tx_rate_limit(self, block: Optional[int] = None) -> Optional[int]:
        return self.contract.query({"get_tx_rate_limit": {}})

    #####################################
    #### Network Parameters ####
    #####################################

    def get_subnet_burn_cost(self, block: Optional[int] = None) -> Optional[int]:
        lock_cost = self.contract.query({"get_network_registration_cost": {}})

        if lock_cost is None:
            return None

        return lock_cost

    def subnet_exists(self, netuid: int, block: Optional[int] = None) -> bool:
        return self.contract.query({"get_subnet_exist": {"netuid": netuid}})

<<<<<<< HEAD
=======
    """ Returns the total stake held on a coldkey across all hotkeys including delegates"""

    def get_total_stake_for_coldkey(self, address: str, block: Optional[int] = None) -> Optional[Balance]:
        # TODO add stake query
        return Balance(0)

    # def subnet_exists(self, netuid: int, block: Optional[int] = None) -> bool:
    #     return self.query_subtensor("NetworksAdded", block, [netuid]).value

    def get_all_subnet_netuids(self, block: Optional[int] = None) -> List[int]:
        subnet_netuids = []
        return self.contract.query({"get_all_subnet_netuids": {}})
        # print(result)
        # if result.records:
        #     for netuid, exists in result:
        #         if exists:
        #             subnet_netuids.append(netuid.value)
        #
        # return subnet_netuids

>>>>>>> 2735ce6e
    def get_total_subnets(self, block: Optional[int] = None) -> int:
        return self.contract.query({"get_total_networks": {}})

    def get_emission_value_by_subnet(
            self, netuid: int, block: Optional[int] = None
    ) -> Optional[float]:
        return Balance.from_boot(
            # TODO what if zero
            self.contract.query({"get_emission_value_by_subnet": {"netuid": netuid}})
        )

    def get_subnets(self, block: Optional[int] = None) -> List[int]:
        return self.contract.query({"get_networks_added": {}})

    def get_all_subnets_info(self, block: Optional[int] = None) -> List[SubnetInfo]:
        result = self.contract.query({"get_subnets_info": {}})

        if result in (None, []):
            return []

        return SubnetInfo.list_from_list_any(result)

    def get_subnet_hyperparameters(
            self, netuid: int, block: Optional[int] = None
    ) -> Optional[SubnetHyperparameters]:
        result = self.contract.query({"get_subnet_hyperparams": {"netuid": netuid}})

        if result in (None, []):
            return []

        return SubnetHyperparameters.from_list_any(result)

    def get_subnet_owner(
            self, netuid: int, block: Optional[int] = None
    ) -> Optional[str]:
        resp = self.contract.query({"get_subnet_owner": {"netuid": netuid}})
        if resp is None:
            return None
        else:
            return resp

    ####################
    #### Nomination ####
    ####################

    def is_hotkey_delegate(self, hotkey: str, block: Optional[int] = None) -> bool:
        return hotkey in [
            info.hotkey for info in self.get_delegates(block=block)
        ]

    def get_delegate_take(
            self, hotkey: str, block: Optional[int] = None
    ) -> Optional[float]:
        return U16_NORMALIZED_FLOAT(
            self.contract.query({"get_delegate_take": {"hotkey": hotkey}})
        )

    def get_nominators_for_hotkey(
            self, hotkey: str, block: Optional[int] = None
    ) -> List[Tuple[str, Balance]]:
        result = self.contract.query({"get_stake": {"hotkey": hotkey}})
        if result != None:
            return [(record[0].value, record[1].value) for record in result]
        else:
            return 0

    def get_delegate_by_hotkey(
            self, hotkey: str, block: Optional[int] = None
    ) -> Optional[DelegateInfo]:
        result = self.contract.query({"get_delegate": {"delegate": hotkey}})

        if result in (None, []):
            return None

        return DelegateInfo.from_list_any(result)

    def get_delegates(self, block: Optional[int] = None) -> List[DelegateInfo]:
        result = self.contract.query({"get_delegates": {}})

        if result in (None, []):
            return []

        return DelegateInfo.list_from_list_any(result)

    # TODO revisit
    def get_delegates_details_from_chain(
            self, block: Optional[int] = None
    ) -> Dict[str, DelegatesDetails]:
        result = self.contract.query({"get_delegates": {}})

        # if result in (None, []):
        #     return []

        all_delegates_details = {}
        for i in result:
            all_delegates_details[i["delegate"]] = DelegatesDetails.from_json(
                {
                    "name": "mock",
                    "url": "mock",
                    "description": "mock",
                    "signature": "mock"
                }
            )
        return all_delegates_details

    def get_delegated(
            self, coldkey: str, block: Optional[int] = None
    ) -> List[Tuple[DelegateInfo, Balance]]:
        """Returns the list of delegates that a given coldkey is staked to."""

        result = self.contract.query({"get_delegated": {"delegatee": coldkey}})

        if result in (None, []):
            return []

        return DelegateInfo.delegated_list_from_list_any(result)

    ###########################
    #### Stake Information ####
    ###########################

    def get_stake_info_for_coldkey(
            self, coldkey: str, block: Optional[int] = None
    ) -> List[StakeInfo]:
        """Returns the list of StakeInfo objects for this coldkey"""

        result = self.contract.query({"get_stake_info_for_coldkey": {"coldkey": coldkey}})

        return StakeInfo.list_from_list_any(result)

    def get_stake_info_for_coldkeys(
            self, coldkey_list: List[str], block: Optional[int] = None
    ) -> Dict[str, List[StakeInfo]]:
        """Returns the list of StakeInfo objects for all coldkeys in the list."""
        result = self.contract.query({"get_stake_info_for_coldkeys": {"coldkeys": coldkey_list}})

        return StakeInfo.list_of_tuple_from_vec_u8(result)

    ########################################
    #### Neuron information per subnet ####
    ########################################

    def is_hotkey_registered_any(
            self, hotkey: str, block: Optional[int] = None
    ) -> bool:
        return len(self.get_netuids_for_hotkey(hotkey, block)) > 0

    def is_hotkey_registered_on_subnet(
            self, hotkey: str, netuid: int, block: Optional[int] = None
    ) -> bool:
        return self.get_uid_for_hotkey_on_subnet(hotkey, netuid, block) is not None

    def is_hotkey_registered(
            self,
            hotkey: str,
            netuid: Optional[int] = None,
            block: Optional[int] = None,
    ) -> bool:
        if netuid is None:
            return self.is_hotkey_registered_any(hotkey, block)
        else:
            return self.is_hotkey_registered_on_subnet(hotkey, netuid, block)

    def get_uid_for_hotkey_on_subnet(
            self, hotkey: str, netuid: int, block: Optional[int] = None
    ) -> Optional[int]:
        resp = self.contract.query({"get_uid_for_hotkey_on_subnet": {"netuid": netuid, "hotkey": hotkey}})
        if resp is None:
            return None
        else:
            return resp

    def get_all_uids_for_hotkey(
            self, hotkey: str, block: Optional[int] = None
    ) -> List[int]:
        return [
            self.get_uid_for_hotkey_on_subnet(hotkey, netuid, block)
            for netuid in self.get_netuids_for_hotkey(hotkey, block)
        ]

    def get_netuids_for_hotkey(
            self, hotkey: str, block: Optional[int] = None
    ) -> List[int]:
        resp = self.contract.query({"get_netuids_for_hotkey": {"hotkey": hotkey}})
        if resp in (None, []):
            return []
        else:
            return resp

    def get_neuron_for_pubkey_and_subnet(
            self, hotkey: str, netuid: int, block: Optional[int] = None
    ) -> Optional[NeuronInfo]:
        return self.neuron_for_uid(
            self.get_uid_for_hotkey_on_subnet(hotkey, netuid, block=block),
            netuid,
            block=block,
        )

    def get_all_neurons_for_pubkey(
            self, hotkey: str, block: Optional[int] = None
    ) -> List[NeuronInfo]:
        netuids = self.get_netuids_for_hotkey(hotkey, block)
        uids = [self.get_uid_for_hotkey_on_subnet(hotkey, net) for net in netuids]
        return [self.neuron_for_uid(uid, net) for uid, net in list(zip(uids, netuids))]

    def neuron_for_uid(
            self, uid: int, netuid: int, block: Optional[int] = None
    ) -> Optional[NeuronInfo]:
        r"""Returns a list of neuron from the chain.
        Args:
            uid ( int ):
                The uid of the neuron to query for.
            netuid ( int ):
                The uid of the network to query for.
            block ( int ):
                The neuron at a particular block
        Returns:
            neuron (Optional[NeuronInfo]):
                neuron metadata associated with uid or None if it does not exist.
        """
        if uid is None:
            return NeuronInfo._null_neuron()

        resp = self.contract.query({"get_neuron": {"netuid": netuid, "uid": uid}})
        if resp in (None, []):
            return NeuronInfo._null_neuron()

        return NeuronInfo.from_list_any(resp)

    def neurons(self, netuid: int, block: Optional[int] = None) -> List[NeuronInfo]:
        r"""Returns a list of neuron from the chain.
        Args:
            netuid ( int ):
                The netuid of the subnet to pull neurons from.
            block ( Optional[int] ):
                block to sync from.
        Returns:
            neuron (List[NeuronInfo]):
                List of neuron metadata objects.
        """
        neurons_lite = self.neurons_lite(netuid=netuid, block=block)
        weights = self.weights(block=block, netuid=netuid)
        bonds = self.bonds(block=block, netuid=netuid)

        weights_as_dict = {uid: w for uid, w in weights}
        bonds_as_dict = {uid: b for uid, b in bonds}

        neurons = [
            NeuronInfo.from_weights_bonds_and_neuron_lite(
                neuron_lite, weights_as_dict, bonds_as_dict
            )
            for neuron_lite in neurons_lite
        ]

        return neurons

    def neurons_lite(
            self, netuid: int, block: Optional[int] = None
    ) -> List[NeuronInfoLite]:
        r"""Returns a list of neuron lite from the chain.
        Args:
            netuid ( int ):
                The netuid of the subnet to pull neurons from.
            block ( Optional[int] ):
                block to sync from.
        Returns:
            neuron (List[NeuronInfoLite]):
                List of neuron lite metadata objects.
        """

        resp = self.contract.query({"get_neurons_lite": {"netuid": netuid}})
        if resp in (None, []):
            return []

        return NeuronInfoLite.list_from_list_any(resp)

    def metagraph(
            self,
            netuid: int,
            lite: bool = True,
            block: Optional[int] = None,
    ) -> "cybertensor.Metagraph":
        r"""Returns a synced metagraph for the subnet.
        Args:
            netuid ( int ):
                The network uid of the subnet to query.
            lite (bool, default=True):
                If true, returns a metagraph using the lite sync (no weights, no bonds)
            block ( Optional[int] ):
                block to sync from, or None for latest block.
        Returns:
            metagraph ( `cybertensor.Metagraph` ):
                The metagraph for the subnet at the block.
        """
        metagraph_ = cybertensor.metagraph(
            network=self.network, netuid=netuid, lite=lite, sync=False
        )
        metagraph_.sync(block=block, lite=lite, cwtensor=self)

        return metagraph_

<<<<<<< HEAD
    def weights(
            self, netuid: int, block: Optional[int] = None
    ) -> List[Tuple[int, List[Tuple[int, int]]]]:
        w_map = []

        # TODO test and debug this later
        # weights = self.contract.query({"get_weights": {"netuid": netuid}})
        weights_sparse = self.contract.query({"get_weights_sparse": {"netuid": netuid}})
        # print(f"weights: {weights}")
        # print(f"weights: {weights_sparse}")
        if weights_sparse != None:
            for uid, w in enumerate(weights_sparse):
                w_map.append((uid, w))

        return w_map

    ################
    #### Legacy ####
    ################
=======
    #################
    #### General ####
    #################
>>>>>>> 2735ce6e

    def get_balance(self, address: str, block: Optional[int] = None) -> Balance:
        r"""Returns the token balance for the passed address
        Args:
            address (cyber address):
                chain address.
            block (int):
                Not used now! block number for getting balance.
        Return:
            balance (cybertensor.utils.balance.Balance):
                account balance
        """
        @retry(delay=2, tries=3, backoff=2, max_delay=4)
        def make_call_with_retry() -> Balance:
            return Balance.from_boot(self.client.query_bank_balance(Address(address), cybertensor.__token__))

        balance = make_call_with_retry()

        return balance

    # TODO rewrite logic
    def get_current_block(self) -> int:
        return self.client.query_latest_block().height

    # TODO rewrite logic
    def get_block_hash(self, block_id: int) -> str:
        return "0x0000000000000000000000000000000000000000000000000000000000000000"<|MERGE_RESOLUTION|>--- conflicted
+++ resolved
@@ -35,7 +35,6 @@
 
 import cybertensor
 
-from .chain_data import SubnetInfo, SubnetHyperparameters
 # Local imports.
 from .chain_data import (
     NeuronInfo,
@@ -1019,29 +1018,10 @@
     def subnet_exists(self, netuid: int, block: Optional[int] = None) -> bool:
         return self.contract.query({"get_subnet_exist": {"netuid": netuid}})
 
-<<<<<<< HEAD
-=======
-    """ Returns the total stake held on a coldkey across all hotkeys including delegates"""
-
-    def get_total_stake_for_coldkey(self, address: str, block: Optional[int] = None) -> Optional[Balance]:
-        # TODO add stake query
-        return Balance(0)
-
-    # def subnet_exists(self, netuid: int, block: Optional[int] = None) -> bool:
-    #     return self.query_subtensor("NetworksAdded", block, [netuid]).value
-
     def get_all_subnet_netuids(self, block: Optional[int] = None) -> List[int]:
         subnet_netuids = []
         return self.contract.query({"get_all_subnet_netuids": {}})
-        # print(result)
-        # if result.records:
-        #     for netuid, exists in result:
-        #         if exists:
-        #             subnet_netuids.append(netuid.value)
-        #
-        # return subnet_netuids
-
->>>>>>> 2735ce6e
+
     def get_total_subnets(self, block: Optional[int] = None) -> int:
         return self.contract.query({"get_total_networks": {}})
 
@@ -1343,7 +1323,6 @@
 
         return metagraph_
 
-<<<<<<< HEAD
     def weights(
             self, netuid: int, block: Optional[int] = None
     ) -> List[Tuple[int, List[Tuple[int, int]]]]:
@@ -1360,14 +1339,9 @@
 
         return w_map
 
-    ################
-    #### Legacy ####
-    ################
-=======
     #################
     #### General ####
     #################
->>>>>>> 2735ce6e
 
     def get_balance(self, address: str, block: Optional[int] = None) -> Balance:
         r"""Returns the token balance for the passed address
