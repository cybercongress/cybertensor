--- conflicted
+++ resolved
@@ -25,12 +25,7 @@
 
 console = cybertensor.__console__
 
-<<<<<<< HEAD
-
-# TODO change rao and tao in table to boot and gigaboot
-=======
 # TODO change tokens in table to boot and gigaboot
->>>>>>> 3b01a881
 class MetagraphCommand:
     """
     Executes the 'metagraph' command to retrieve and display the entire metagraph
