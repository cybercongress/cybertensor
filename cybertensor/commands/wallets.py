# The MIT License (MIT)
# Copyright © 2021 Yuma Rao
# Copyright © 2023 cyber~Congress

# Permission is hereby granted, free of charge, to any person obtaining a copy of this software and associated
# documentation files (the “Software”), to deal in the Software without restriction, including without limitation
# the rights to use, copy, modify, merge, publish, distribute, sublicense, and/or sell copies of the Software,
# and to permit persons to whom the Software is furnished to do so, subject to the following conditions:

# The above copyright notice and this permission notice shall be included in all copies or substantial portions of
# the Software.

# THE SOFTWARE IS PROVIDED “AS IS”, WITHOUT WARRANTY OF ANY KIND, EXPRESS OR IMPLIED, INCLUDING BUT NOT LIMITED TO
# THE WARRANTIES OF MERCHANTABILITY, FITNESS FOR A PARTICULAR PURPOSE AND NONINFRINGEMENT. IN NO EVENT SHALL
# THE AUTHORS OR COPYRIGHT HOLDERS BE LIABLE FOR ANY CLAIM, DAMAGES OR OTHER LIABILITY, WHETHER IN AN ACTION
# OF CONTRACT, TORT OR OTHERWISE, ARISING FROM, OUT OF OR IN CONNECTION WITH THE SOFTWARE OR THE USE OR OTHER
# DEALINGS IN THE SOFTWARE.

import argparse
import cybertensor
import os
import sys
from rich.prompt import Prompt, Confirm
from rich.table import Table
from typing import Optional, List
from . import defaults

# TODO rewrite to use raw pubkey against hex or rewrite keypair/keyfile to use hex

class RegenColdkeyCommand:
    """
    Executes the 'regen_coldkey' command to regenerate a coldkey for a wallet on the Cybertensor network.
    This command is used to create a new coldkey from an existing mnemonic, seed, or JSON file.

    Usage:
    Users can specify a mnemonic, a seed string, or a JSON file path to regenerate a coldkey.
    The command supports optional password protection for the generated key and can overwrite an existing coldkey.

    Optional arguments:
    - --mnemonic (str): A mnemonic phrase used to regenerate the key.
    - --seed (str): A seed hex string used for key regeneration.
    - --json (str): Path to a JSON file containing an encrypted key backup.
    - --json_password (str): Password to decrypt the JSON file.
    - --use_password (bool): Enables password protection for the generated key.
    - --overwrite_coldkey (bool): Overwrites the existing coldkey with the new one.

    Example usage:
    >>> ctcli wallet regen_coldkey --mnemonic "word1 word2 ... word12"

    Note:
    This command is critical for users who need to regenerate their coldkey, possibly for recovery or security reasons.
    It should be used with caution to avoid overwriting existing keys unintentionally.
    """

    def run(cli):
        r"""Creates a new coldkey under this wallet."""
        wallet = cybertensor.wallet(config=cli.config)

        json_str: Optional[str] = None
        json_password: Optional[str] = None
        if cli.config.get("json"):
            file_name: str = cli.config.get("json")
            if not os.path.exists(file_name) or not os.path.isfile(file_name):
                raise ValueError("File {} does not exist".format(file_name))
            with open(cli.config.get("json"), "r") as f:
                json_str = f.read()

            # Password can be "", assume if None
            json_password = cli.config.get("json_password", "")

        wallet.regenerate_coldkey(
            mnemonic=cli.config.mnemonic,
            seed=cli.config.seed,
            json=(json_str, json_password),
            use_password=cli.config.use_password,
            overwrite=cli.config.overwrite_coldkey,
        )

    @staticmethod
    def check_config(config: "cybertensor.config"):
        if not config.is_set("wallet.name") and not config.no_prompt:
            wallet_name = Prompt.ask("Enter wallet name", default=defaults.wallet.name)
            config.wallet.name = str(wallet_name)
        if (
            config.mnemonic == None
            and config.get("seed", d=None) == None
            and config.get("json", d=None) == None
        ):
            prompt_answer = Prompt.ask("Enter mnemonic, seed, or json file location")
            if prompt_answer.startswith("0x"):
                config.seed = prompt_answer
            elif len(prompt_answer.split(" ")) > 1:
                config.mnemonic = prompt_answer
            else:
                config.json = prompt_answer

        if config.get("json", d=None) and config.get("json_password", d=None) == None:
            config.json_password = Prompt.ask(
                "Enter json backup password", password=True
            )

    @staticmethod
    def add_args(parser: argparse.ArgumentParser):
        regen_coldkey_parser = parser.add_parser(
            "regen_coldkey", help="""Regenerates a coldkey from a passed value"""
        )
        regen_coldkey_parser.add_argument(
            "--mnemonic",
            required=False,
            nargs="+",
            help="Mnemonic used to regen your key i.e. horse cart dog ...",
        )
        regen_coldkey_parser.add_argument(
            "--seed",
            required=False,
            default=None,
            help="Seed hex string used to regen your key i.e. 0x1234...",
        )
        regen_coldkey_parser.add_argument(
            "--json",
            required=False,
            default=None,
            help="""Path to a json file containing the encrypted key backup. (e.g. from PolkadotJS)""",
        )
        regen_coldkey_parser.add_argument(
            "--json_password",
            required=False,
            default=None,
            help="""Password to decrypt the json file.""",
        )
        regen_coldkey_parser.add_argument(
            "--use_password",
            dest="use_password",
            action="store_true",
            help="""Set true to protect the generated cybertensor key with a password.""",
            default=True,
        )
        regen_coldkey_parser.add_argument(
            "--no_password",
            dest="use_password",
            action="store_false",
            help="""Set off protects the generated cybertensor key with a password.""",
        )
        regen_coldkey_parser.add_argument(
            "--overwrite_coldkey",
            default=False,
            action="store_false",
            help="""Overwrite the old coldkey with the newly generated coldkey""",
        )
        cybertensor.wallet.add_args(regen_coldkey_parser)
        cybertensor.cwtensor.add_args(regen_coldkey_parser)


class RegenColdkeypubCommand:
    """
    Executes the 'regen_coldkeypub' command to regenerate the public part of a coldkey (coldkeypub) for a wallet on the Cybertensor network.
    This command is used when a user needs to recreate their coldkeypub from an existing public key or SS58 address.

    Usage:
    The command requires either a public key in hexadecimal format or an SS58 address to regenerate the coldkeypub.
    It optionally allows overwriting an existing coldkeypub file.

    Optional arguments:
    - --public_key_hex (str): The public key in hex format.
    - --address (str): The address of the coldkey.
    - --overwrite_coldkeypub (bool): Overwrites the existing coldkeypub file with the new one.

    Example usage:
    >>> ctcli wallet regen_coldkeypub --address bostrom142x...

    Note:
    This command is particularly useful for users who need to regenerate their coldkeypub, perhaps due to file corruption or loss.
    It is a recovery-focused utility that ensures continued access to wallet functionalities.
    """

    def run(cli):
        r"""Creates a new coldkeypub under this wallet."""
        wallet = cybertensor.wallet(config=cli.config)
        wallet.regenerate_coldkeypub(
            address=cli.config.get("address"),
            public_key=cli.config.get("public_key_hex"),
            overwrite=cli.config.overwrite_coldkeypub,
        )

    @staticmethod
    def check_config(config: "cybertensor.config"):
        if not config.is_set("wallet.name") and not config.no_prompt:
            wallet_name = Prompt.ask("Enter wallet name", default=defaults.wallet.name)
            config.wallet.name = str(wallet_name)
        if config.address == None and config.public_key_hex == None:
            prompt_answer = Prompt.ask(
                "Enter the address or the public key in hex"
            )
            if prompt_answer.startswith("0x"):
                config.public_key_hex = prompt_answer
            else:
                config.address = prompt_answer
        if not cybertensor.utils.is_valid_cybertensor_address_or_public_key(
            address=config.address
            if config.address
            else config.public_key_hex
        ):
            sys.exit(1)

    @staticmethod
    def add_args(parser: argparse.ArgumentParser):
        regen_coldkeypub_parser = parser.add_parser(
            "regen_coldkeypub",
            help="""Regenerates a coldkeypub from the public part of the coldkey.""",
        )
        regen_coldkeypub_parser.add_argument(
            "--public_key",
            "--pubkey",
            dest="public_key_hex",
            required=False,
            default=None,
            type=str,
            help="The public key (in hex) of the coldkey to regen e.g. 0x1234 ...",
        )
        regen_coldkeypub_parser.add_argument(
            "--address",
            "--addr",
            dest="address",
            required=False,
            default=None,
            type=str,
            help="The address of the coldkey to regen e.g. bostrom142x...",
        )
        regen_coldkeypub_parser.add_argument(
            "--overwrite_coldkeypub",
            default=False,
            action="store_true",
            help="""Overwrite the old coldkeypub file with the newly generated coldkeypub""",
        )
        cybertensor.wallet.add_args(regen_coldkeypub_parser)
        cybertensor.cwtensor.add_args(regen_coldkeypub_parser)


class RegenHotkeyCommand:
    """
    Executes the 'regen_hotkey' command to regenerate a hotkey for a wallet on the Cybertensor network.
    Similar to regenerating a coldkey, this command creates a new hotkey from a mnemonic, seed, or JSON file.

    Usage:
    Users can provide a mnemonic, seed string, or a JSON file to regenerate the hotkey.
    The command supports optional password protection and can overwrite an existing hotkey.

    Optional arguments:
    - --mnemonic (str): A mnemonic phrase used to regenerate the key.
    - --seed (str): A seed hex string used for key regeneration.
    - --json (str): Path to a JSON file containing an encrypted key backup.
    - --json_password (str): Password to decrypt the JSON file.
    - --use_password (bool): Enables password protection for the generated key.
    - --overwrite_hotkey (bool): Overwrites the existing hotkey with the new one.

    Example usage:
    >>> ctcli wallet regen_hotkey
    >>> ctcli wallet regen_hotkey --seed 0x1234...

    Note:
    This command is essential for users who need to regenerate their hotkey, possibly for security upgrades or key recovery.
    It should be used cautiously to avoid accidental overwrites of existing keys.
    """

    def run(cli):
        r"""Creates a new coldkey under this wallet."""
        wallet = cybertensor.wallet(config=cli.config)

        json_str: Optional[str] = None
        json_password: Optional[str] = None
        if cli.config.get("json"):
            file_name: str = cli.config.get("json")
            if not os.path.exists(file_name) or not os.path.isfile(file_name):
                raise ValueError("File {} does not exist".format(file_name))
            with open(cli.config.get("json"), "r") as f:
                json_str = f.read()

            # Password can be "", assume if None
            json_password = cli.config.get("json_password", "")

        wallet.regenerate_hotkey(
            mnemonic=cli.config.mnemonic,
            seed=cli.config.seed,
            json=(json_str, json_password),
            use_password=cli.config.use_password,
            overwrite=cli.config.overwrite_hotkey,
        )

    @staticmethod
    def check_config(config: "cybertensor.config"):
        if not config.is_set("wallet.name") and not config.no_prompt:
            wallet_name = Prompt.ask("Enter wallet name", default=defaults.wallet.name)
            config.wallet.name = str(wallet_name)

        if not config.is_set("wallet.hotkey") and not config.no_prompt:
            hotkey = Prompt.ask("Enter hotkey name", default=defaults.wallet.hotkey)
            config.wallet.hotkey = str(hotkey)
        if (
            config.mnemonic == None
            and config.get("seed", d=None) == None
            and config.get("json", d=None) == None
        ):
            prompt_answer = Prompt.ask("Enter mnemonic, seed, or json file location")
            if prompt_answer.startswith("0x"):
                config.seed = prompt_answer
            elif len(prompt_answer.split(" ")) > 1:
                config.mnemonic = prompt_answer
            else:
                config.json = prompt_answer

        if config.get("json", d=None) and config.get("json_password", d=None) == None:
            config.json_password = Prompt.ask(
                "Enter json backup password", password=True
            )

    @staticmethod
    def add_args(parser: argparse.ArgumentParser):
        regen_hotkey_parser = parser.add_parser(
            "regen_hotkey", help="""Regenerates a hotkey from a passed mnemonic"""
        )
        regen_hotkey_parser.add_argument(
            "--mnemonic",
            required=False,
            nargs="+",
            help="Mnemonic used to regen your key i.e. horse cart dog ...",
        )
        regen_hotkey_parser.add_argument(
            "--seed",
            required=False,
            default=None,
            help="Seed hex string used to regen your key i.e. 0x1234...",
        )
        regen_hotkey_parser.add_argument(
            "--json",
            required=False,
            default=None,
            help="""Path to a json file containing the encrypted key backup. (e.g. from PolkadotJS)""",
        )
        regen_hotkey_parser.add_argument(
            "--json_password",
            required=False,
            default=None,
            help="""Password to decrypt the json file.""",
        )
        regen_hotkey_parser.add_argument(
            "--use_password",
            dest="use_password",
            action="store_true",
            help="""Set true to protect the generated cybertensor key with a password.""",
            default=False,
        )
        regen_hotkey_parser.add_argument(
            "--no_password",
            dest="use_password",
            action="store_false",
            help="""Set off protects the generated cybertensor key with a password.""",
        )
        regen_hotkey_parser.add_argument(
            "--overwrite_hotkey",
            dest="overwrite_hotkey",
            action="store_true",
            default=False,
            help="""Overwrite the old hotkey with the newly generated hotkey""",
        )
        cybertensor.wallet.add_args(regen_hotkey_parser)
        cybertensor.cwtensor.add_args(regen_hotkey_parser)


class NewHotkeyCommand:
    """
    Executes the 'new_hotkey' command to create a new hotkey under a wallet on the Cybertensor network.
    This command is used to generate a new hotkey for managing a neuron or participating in the network.

    Usage:
    The command creates a new hotkey with an optional word count for the mnemonic and supports password protection.
    It also allows overwriting an existing hotkey.

    Optional arguments:
    - --n_words (int): The number of words in the mnemonic phrase.
    - --use_password (bool): Enables password protection for the generated key.
    - --overwrite_hotkey (bool): Overwrites the existing hotkey with the new one.

    Example usage:
    >>> ctcli wallet new_hotkey --n_words 24

    Note:
    This command is useful for users who wish to create additional hotkeys for different purposes,
    such as running multiple miners or separating operational roles within the network.
    """

    def run(cli):
        """Creates a new hotke under this wallet."""
        wallet = cybertensor.wallet(config=cli.config)
        wallet.create_new_hotkey(
            n_words=cli.config.n_words,
            use_password=cli.config.use_password,
            overwrite=cli.config.overwrite_hotkey,
        )

    @staticmethod
    def check_config(config: "cybertensor.config"):
        if not config.is_set("wallet.name") and not config.no_prompt:
            wallet_name = Prompt.ask("Enter wallet name", default=defaults.wallet.name)
            config.wallet.name = str(wallet_name)

        if not config.is_set("wallet.hotkey") and not config.no_prompt:
            hotkey = Prompt.ask("Enter hotkey name", default=defaults.wallet.hotkey)
            config.wallet.hotkey = str(hotkey)

    @staticmethod
    def add_args(parser: argparse.ArgumentParser):
        new_hotkey_parser = parser.add_parser(
            "new_hotkey",
            help="""Creates a new hotkey (for running a miner) under the specified path.""",
        )
        new_hotkey_parser.add_argument(
            "--n_words",
            type=int,
            choices=[12, 15, 18, 21, 24],
            default=12,
            help="""The number of words representing the mnemonic. i.e. horse cart dog ... x 24""",
        )
        new_hotkey_parser.add_argument(
            "--use_password",
            dest="use_password",
            action="store_true",
            help="""Set true to protect the generated cybertensor key with a password.""",
            default=False,
        )
        new_hotkey_parser.add_argument(
            "--no_password",
            dest="use_password",
            action="store_false",
            help="""Set off protects the generated cybertensor key with a password.""",
        )
        new_hotkey_parser.add_argument(
            "--overwrite_hotkey",
            action="store_false",
            default=False,
            help="""Overwrite the old hotkey with the newly generated hotkey""",
        )
        cybertensor.wallet.add_args(new_hotkey_parser)
        cybertensor.cwtensor.add_args(new_hotkey_parser)


class NewColdkeyCommand:
    """
    Executes the 'new_coldkey' command to create a new coldkey under a wallet on the Cybertensor network.
    This command generates a coldkey, which is essential for holding balances and performing high-value transactions.

    Usage:
    The command creates a new coldkey with an optional word count for the mnemonic and supports password protection.
    It also allows overwriting an existing coldkey.

    Optional arguments:
    - --n_words (int): The number of words in the mnemonic phrase.
    - --use_password (bool): Enables password protection for the generated key.
    - --overwrite_coldkey (bool): Overwrites the existing coldkey with the new one.

    Example usage:
    >>> ctcli wallet new_coldkey --n_words 15

    Note:
    This command is crucial for users who need to create a new coldkey for enhanced security or as part of setting up a new wallet.
    It's a foundational step in establishing a secure presence on the Cybertensor network.
    """

    def run(cli):
        r"""Creates a new coldkey under this wallet."""
        wallet = cybertensor.wallet(config=cli.config)
        wallet.create_new_coldkey(
            n_words=cli.config.n_words,
            use_password=cli.config.use_password,
            overwrite=cli.config.overwrite_coldkey,
        )

    @staticmethod
    def check_config(config: "cybertensor.config"):
        if not config.is_set("wallet.name") and not config.no_prompt:
            wallet_name = Prompt.ask("Enter wallet name", default=defaults.wallet.name)
            config.wallet.name = str(wallet_name)

    @staticmethod
    def add_args(parser: argparse.ArgumentParser):
        new_coldkey_parser = parser.add_parser(
            "new_coldkey",
            help="""Creates a new coldkey (for containing balance) under the specified path. """,
        )
        new_coldkey_parser.add_argument(
            "--n_words",
            type=int,
            choices=[12, 15, 18, 21, 24],
            default=12,
            help="""The number of words representing the mnemonic. i.e. horse cart dog ... x 24""",
        )
        new_coldkey_parser.add_argument(
            "--use_password",
            dest="use_password",
            action="store_true",
            help="""Set true to protect the generated cybertensor key with a password.""",
            default=True,
        )
        new_coldkey_parser.add_argument(
            "--no_password",
            dest="use_password",
            action="store_false",
            help="""Set off protects the generated cybertensor key with a password.""",
        )
        new_coldkey_parser.add_argument(
            "--overwrite_coldkey",
            action="store_false",
            default=False,
            help="""Overwrite the old coldkey with the newly generated coldkey""",
        )
        cybertensor.wallet.add_args(new_coldkey_parser)
        cybertensor.cwtensor.add_args(new_coldkey_parser)


class WalletCreateCommand:
    """
    Executes the 'create' command to generate both a new coldkey and hotkey under a specified wallet on the Cybertensor network.
    This command is a comprehensive utility for creating a complete wallet setup with both cold and hotkeys.

    Usage:
    The command facilitates the creation of a new coldkey and hotkey with an optional word count for the mnemonics.
    It supports password protection for the coldkey and allows overwriting of existing keys.

    Optional arguments:
    - --n_words (int): The number of words in the mnemonic phrase for both keys.
    - --use_password (bool): Enables password protection for the coldkey.
    - --overwrite_coldkey (bool): Overwrites the existing coldkey with the new one.
    - --overwrite_hotkey (bool): Overwrites the existing hotkey with the new one.

    Example usage:
    >>> ctcli wallet create --n_words 21

    Note:
    This command is ideal for new users setting up their wallet for the first time or for those who wish to completely renew their wallet keys.
    It ensures a fresh start with new keys for secure and effective participation in the network.
    """

    def run(cli):
        r"""Creates a new coldkey and hotkey under this wallet."""
        wallet = cybertensor.wallet(config=cli.config)
        wallet.create_new_coldkey(
            n_words=cli.config.n_words,
            use_password=cli.config.use_password,
            overwrite=cli.config.overwrite_coldkey,
        )
        wallet.create_new_hotkey(
            n_words=cli.config.n_words,
            use_password=False,
            overwrite=cli.config.overwrite_hotkey,
        )

    @staticmethod
    def check_config(config: "cybertensor.config"):
        if not config.is_set("wallet.name") and not config.no_prompt:
            wallet_name = Prompt.ask("Enter wallet name", default=defaults.wallet.name)
            config.wallet.name = str(wallet_name)
        if not config.is_set("wallet.hotkey") and not config.no_prompt:
            hotkey = Prompt.ask("Enter hotkey name", default=defaults.wallet.hotkey)
            config.wallet.hotkey = str(hotkey)

    @staticmethod
    def add_args(parser: argparse.ArgumentParser):
        new_coldkey_parser = parser.add_parser(
            "create",
            help="""Creates a new coldkey (for containing balance) under the specified path. """,
        )
        new_coldkey_parser.add_argument(
            "--n_words",
            type=int,
            choices=[12, 15, 18, 21, 24],
            default=12,
            help="""The number of words representing the mnemonic. i.e. horse cart dog ... x 24""",
        )
        new_coldkey_parser.add_argument(
            "--use_password",
            dest="use_password",
            action="store_true",
            help="""Set true to protect the generated cybertensor key with a password.""",
            default=True,
        )
        new_coldkey_parser.add_argument(
            "--no_password",
            dest="use_password",
            action="store_false",
            help="""Set off protects the generated cybertensor key with a password.""",
        )
        new_coldkey_parser.add_argument(
            "--overwrite_coldkey",
            action="store_false",
            default=False,
            help="""Overwrite the old coldkey with the newly generated coldkey""",
        )
        new_coldkey_parser.add_argument(
            "--overwrite_hotkey",
            action="store_false",
            default=False,
            help="""Overwrite the old hotkey with the newly generated hotkey""",
        )
        cybertensor.wallet.add_args(new_coldkey_parser)
        cybertensor.cwtensor.add_args(new_coldkey_parser)


def _get_coldkey_wallets_for_path(path: str) -> List["cybertensor.wallet"]:
    """Get all coldkey wallet names from path."""
    try:
        wallet_names = next(os.walk(os.path.expanduser(path)))[1]
        return [cybertensor.wallet(path=path, name=name) for name in wallet_names]
    except StopIteration:
        # No wallet files found.
        wallets = []
    return wallets


class UpdateWalletCommand:
    """
    Executes the 'update' command to check and potentially update the security of the wallets in the Cybertensor network.
    This command is used to enhance wallet security using modern encryption standards.

    Usage:
    The command checks if any of the wallets need an update in their security protocols.
    It supports updating all legacy wallets or a specific one based on the user's choice.

    Optional arguments:
    - --all (bool): When set, updates all legacy wallets.
    - --no_prompt (bool): Disables user prompting during the update process.

    Example usage:
    >>> ctcli wallet update --all

    Note:
    This command is important for maintaining the highest security standards for users' wallets.
    It is recommended to run this command periodically to ensure wallets are up-to-date with the latest security practices.
    """

    @staticmethod
    def run(cli):
        """Check if any of the wallets needs an update."""
        config = cli.config.copy()
        if config.get("all", d=False) == True:
            wallets = _get_coldkey_wallets_for_path(config.wallet.path)
        else:
            wallets = [cybertensor.wallet(config=config)]

        for wallet in wallets:
            print("\n===== ", wallet, " =====")
            wallet.coldkey_file.check_and_update_encryption()

    @staticmethod
    def add_args(parser: argparse.ArgumentParser):
        update_wallet_parser = parser.add_parser(
            "update",
            help="""Updates the wallet security using NaCL instead of anvisible vault.""",
        )
        update_wallet_parser.add_argument("--all", action="store_true")
        update_wallet_parser.add_argument(
            "--no_prompt",
            dest="no_prompt",
            action="store_true",
            help="""Set true to avoid prompting the user.""",
            default=False,
        )
        cybertensor.wallet.add_args(update_wallet_parser)
        cybertensor.cwtensor.add_args(update_wallet_parser)

    @staticmethod
    def check_config(config: "cybertensor.Config"):
        if config.get("all", d=False) == False:
            if not config.no_prompt:
                if Confirm.ask("Do you want to update all legacy wallets?"):
                    config["all"] = True

        # Ask the user to specify the wallet if the wallet name is not clear.
        if (
            config.get("all", d=False) == False
            and config.wallet.get("name") == cybertensor.defaults.wallet.name
            and not config.no_prompt
        ):
            wallet_name = Prompt.ask(
                "Enter wallet name", default=cybertensor.defaults.wallet.name
            )
            config.wallet.name = str(wallet_name)


def _get_coldkey_addresses_for_path(path: str) -> List[str]:
    """Get all coldkey addresses from path."""

    def list_coldkeypub_files(dir_path):
        abspath = os.path.abspath(os.path.expanduser(dir_path))
        coldkey_files = []

        for file in os.listdir(abspath):
            coldkey_path = os.path.join(abspath, file, "coldkeypub.txt")
            if os.path.exists(coldkey_path):
                coldkey_files.append(coldkey_path)
            else:
                cybertensor.logging.warning(
                    f"{coldkey_path} does not exist. Excluding..."
                )
        return coldkey_files

    return [
        cybertensor.keyfile(file).keypair.address
        for file in list_coldkeypub_files(path)
    ]


class WalletBalanceCommand:
    """
    Executes the 'balance' command to check the balance of the wallet on the Cybertensor network.
    This command provides a detailed view of the wallet's coldkey balances, including free and staked balances.

    Usage:
    The command lists the balances of all wallets in the user's configuration directory, showing the wallet name,
    coldkey address, and the respective free and staked balances.

    Optional arguments:
    None. The command uses the wallet and cwtensor configurations to fetch balance data.

    Example usage:
    >>> ctcli wallet balance

    Note:
    This command is essential for users to monitor their financial status on the Cybertensor network.
    It helps in keeping track of assets and ensuring the wallet's financial health.
    """

    @staticmethod
    def run(cli):
        """Check the balance of the wallet."""
        wallet_names = os.listdir(os.path.expanduser(cli.config.wallet.path))
        coldkeys = _get_coldkey_addresses_for_path(cli.config.wallet.path)
        cwtensor = cybertensor.cwtensor(config=cli.config)

        free_balances = [
            cwtensor.get_balance(coldkeys[i]) for i in range(len(coldkeys))
        ]
        staked_balances = [
            cwtensor.get_total_stake_for_coldkey(coldkeys[i])
            for i in range(len(coldkeys))
        ]
        total_free_balance = sum(free_balances)
        total_staked_balance = sum(staked_balances)

        balances = {
            name: (coldkey, free, staked)
            for name, coldkey, free, staked in sorted(
                zip(wallet_names, coldkeys, free_balances, staked_balances)
            )
        }

        table = Table(show_footer=False)
        table.title = "[white]Wallet Coldkey Balances"
        table.add_column(
            "[white]Wallet Name",
            header_style="overline white",
            footer_style="overline white",
            style="rgb(50,163,219)",
            no_wrap=True,
        )

        table.add_column(
            "[white]Coldkey Address",
            header_style="overline white",
            footer_style="overline white",
            style="rgb(50,163,219)",
            no_wrap=True,
        )

        for typestr in ["Free", "Staked", "Total"]:
            table.add_column(
                f"[white]{typestr} Balance",
                header_style="overline white",
                footer_style="overline white",
                justify="right",
                style="green",
                no_wrap=True,
            )

        for name, (coldkey, free, staked) in balances.items():
            table.add_row(
                name,
                coldkey,
                str(free),
                str(staked),
                str(free + staked),
            )
        table.add_row()
        table.add_row(
            "Total Balance Across All Coldkeys",
            "",
            str(total_free_balance),
            str(total_staked_balance),
            str(total_free_balance + total_staked_balance),
        )
        table.show_footer = True

        table.box = None
        table.pad_edge = False
        table.width = None
        cybertensor.__console__.print(table)

    @staticmethod
    def add_args(parser: argparse.ArgumentParser):
        balance_parser = parser.add_parser(
            "balance", help="""Checks the balance of the wallet."""
        )
        cybertensor.wallet.add_args(balance_parser)
        cybertensor.cwtensor.add_args(balance_parser)

    @staticmethod
    def check_config(config: "cybertensor.config"):
        if not config.is_set("wallet.path") and not config.no_prompt:
            path = Prompt.ask("Enter wallets path", default=defaults.wallet.path)
            config.wallet.path = str(path)

        if not config.is_set("cwtensor.network") and not config.no_prompt:
            network = Prompt.ask(
                "Enter network",
                default=defaults.cwtensor.network,
                choices=cybertensor.__networks__,
            )
<<<<<<< HEAD
            config.cwtensor.network = str(network)
            (
                _,
                _,
                config.cwtensor.chain_endpoint,
            ) = cybertensor.cwtensor.determine_chain_endpoint_and_network(str(network))
=======
            config.cwtensor.network = str(network)
>>>>>>> 2735ce6e
<|MERGE_RESOLUTION|>--- conflicted
+++ resolved
@@ -823,13 +823,4 @@
                 default=defaults.cwtensor.network,
                 choices=cybertensor.__networks__,
             )
-<<<<<<< HEAD
-            config.cwtensor.network = str(network)
-            (
-                _,
-                _,
-                config.cwtensor.chain_endpoint,
-            ) = cybertensor.cwtensor.determine_chain_endpoint_and_network(str(network))
-=======
-            config.cwtensor.network = str(network)
->>>>>>> 2735ce6e
+            config.cwtensor.network = str(network)