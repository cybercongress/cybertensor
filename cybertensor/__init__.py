--- conflicted
+++ resolved
@@ -92,13 +92,13 @@
 
 __contracts__ = [
     "bostrom14hj2tavq8fpesdwxxcu44rty3hh90vhujrvcmstl4zr3txmfvw9sww4mxt",
+    "bostrom14hj2tavq8fpesdwxxcu44rty3hh90vhujrvcmstl4zr3txmfvw9sww4mxt"
 ]
 
 __local_network__ = NetworkConfig(
-<<<<<<< HEAD
     chain_id="localbostrom",
     url="grpc+http://localhost:9090",
-    fee_minimum_gas_price=50000,
+    fee_minimum_gas_price=0.1,
     fee_denomination="boot",
     staking_denomination="boot",
     faucet_url="",
@@ -107,29 +107,11 @@
 __bostrom_network__ = NetworkConfig(
     chain_id="bostrom",
     url="grpc+http://localhost:9090",
-    fee_minimum_gas_price=5000,
+    fee_minimum_gas_price=0.1,
     fee_denomination="boot",
     staking_denomination="boot",
     faucet_url="",
 )
-=======
-            chain_id="localbostrom",
-            url="grpc+http://localhost:9090",
-            fee_minimum_gas_price=0.1,
-            fee_denomination="boot",
-            staking_denomination="boot",
-            faucet_url="",
-        )
-
-__bostrom_network__ = NetworkConfig(
-            chain_id="bostrom",
-            url="grpc+http://localhost:9090",
-            fee_minimum_gas_price=0.1,
-            fee_denomination="boot",
-            staking_denomination="boot",
-            faucet_url="",
-        )
->>>>>>> 067f82c8
 
 __contract_path__ = Path(__file__).home() / ".cybertensor/contract/cybernet.wasm"
 __contract_schema_path__ = Path(__file__).home() / ".cybertensor/contract/schema"
@@ -165,14 +147,6 @@
 from .cli import cli as cli, COMMANDS as ALL_COMMANDS
 from .ctlogging import logging as logging
 from .metagraph import metagraph as metagraph
-<<<<<<< HEAD
-# from .threadpool import PriorityThreadPoolExecutor as PriorityThreadPoolExecutor
-# from .synapse import *
-# from .stream import *
-# from .tensor import *
-# from .axon import axon as axon
-# from .dendrite import dendrite as dendrite
-=======
 from .threadpool import PriorityThreadPoolExecutor as PriorityThreadPoolExecutor
 
 from .synapse import *
@@ -181,21 +155,14 @@
 from .axon import axon as axon
 from .dendrite import dendrite as dendrite
 
->>>>>>> 067f82c8
 # from .mock.keyfile_mock import MockKeyfile as MockKeyfile
 # from .mock.subtensor_mock import MockSubtensor as MockSubtensor
 # from .mock.wallet_mock import MockWallet as MockWallet
 
 configs = [
-<<<<<<< HEAD
-    # axon.config(),
-    config(),
-    # PriorityThreadPoolExecutor.config(),
-=======
     axon.config(),
     cybertensor.config(),
     PriorityThreadPoolExecutor.config(),
->>>>>>> 067f82c8
     wallet.config(),
     logging.config(),
 ]
